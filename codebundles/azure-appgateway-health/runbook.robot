--- conflicted
+++ resolved
@@ -63,11 +63,7 @@
     END
 Check Configuration Health of Application Gateway `${APP_GATEWAY_NAME}` In Resource Group `${AZ_RESOURCE_GROUP}`
     [Documentation]    Fetch the details and health of the application gateway configuration
-<<<<<<< HEAD
-    [Tags]    appservice    logs    tail    access:read-only
-=======
-    [Tags]    appgateway    logs    tail
->>>>>>> cb42ebd1
+    [Tags]    appgateway    logs    tail    access:read-only
     ${config_health}=    RW.CLI.Run Bash File
     ...    bash_file=app_gateway_config_health.sh
     ...    env=${env}
@@ -105,13 +101,8 @@
 
 Check Backend Pool Health for Application Gateway `${APP_GATEWAY_NAME}` In Resource Group `${AZ_RESOURCE_GROUP}`
     [Documentation]    Fetch the health of the application gateway backend pool members
-<<<<<<< HEAD
-    [Tags]    appservice    logs    tail    access:read-only
-    ${config_health}=    RW.CLI.Run Bash File
-=======
-    [Tags]    appgateway    logs    tail
+    [Tags]    appgateway    logs    tail    access:read-only
     ${backend_health}=    RW.CLI.Run Bash File
->>>>>>> cb42ebd1
     ...    bash_file=app_gateway_backend_health.sh
     ...    env=${env}
     ...    timeout_seconds=180
@@ -148,7 +139,7 @@
 
 Fetch Log Analytics for Application Gateway `${APP_GATEWAY_NAME}` In Resource Group `${AZ_RESOURCE_GROUP}`
     [Documentation]    Fetch log analytics for the application gateway
-    [Tags]    appgateway    logs    analytics    uri_errors    requests    ssl    errors
+    [Tags]    access:read-only  appgateway    logs    analytics    uri_errors    requests    ssl    errors
     ${log_analytics}=    RW.CLI.Run Bash File
     ...    bash_file=app_gateway_log_analytics.sh
     ...    env=${env}
@@ -174,7 +165,7 @@
 
 Fetch Metrics for Application Gateway `${APP_GATEWAY_NAME}` In Resource Group `${AZ_RESOURCE_GROUP}`
     [Documentation]    Fetch metrics for the application gateway
-    [Tags]    appgateway    metrics    analytics
+    [Tags]    access:read-only  appgateway    metrics    analytics
     ${metrics}=    RW.CLI.Run Bash File
     ...    bash_file=app_gateway_metrics.sh
     ...    env=${env}
@@ -218,7 +209,7 @@
 
 Check SSL Certificate Health for Application Gateway `${APP_GATEWAY_NAME}` In Resource Group `${AZ_RESOURCE_GROUP}`
     [Documentation]    Fetch SSL certificates and validate expiry dates for Azure Application Gateway instances
-    [Tags]    appgateway    ssl    expiry
+    [Tags]    access:read-only  appgateway    ssl    expiry
     ${ssl_health}=    RW.CLI.Run Bash File
     ...    bash_file=app_gateway_ssl_certs.sh
     ...    env=${env}
@@ -256,7 +247,7 @@
 
 Check Logs for Errors with Application Gateway `${APP_GATEWAY_NAME}` In Resource Group `${AZ_RESOURCE_GROUP}`
     [Documentation]    Query log analytics workspace for common errors like IP mismatches or subnet issues
-    [Tags]    appgateway    logs    network    errors
+    [Tags]    access:read-only  appgateway    logs    network    errors
     ${log_errors}=    RW.CLI.Run Bash File
     ...    bash_file=app_gateway_log_errors.sh
     ...    env=${env}
@@ -290,15 +281,11 @@
             ...    reproduce_hint=${log_errors.cmd}
             ...    details=${item["details"]}        
         END
-<<<<<<< HEAD
-    END    
-
-=======
     END   
 
 List Related Azure Resources for Application Gateway `${APP_GATEWAY_NAME}` In Resource Group `${AZ_RESOURCE_GROUP}`
     [Documentation]    Fetch a list of resources that are releated to the application gateway
-    [Tags]    appgateway    resources    azure    related
+    [Tags]    access:read-only  appgateway    resources    azure    related
     ${resources}=    RW.CLI.Run Bash File
     ...    bash_file=app_gateway_related_resources.sh
     ...    env=${env}
@@ -314,7 +301,6 @@
     RW.Core.Add To Report    Related Resources:   
     RW.Core.Add Pre To Report    ${resource_table.stdout}
  
->>>>>>> cb42ebd1
 
 *** Keywords ***
 Suite Initialization
