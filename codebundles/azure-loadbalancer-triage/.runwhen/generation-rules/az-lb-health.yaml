--- conflicted
+++ resolved
@@ -6,19 +6,10 @@
     - resourceTypes:
         - azure_network_load_balancers
       matchRules:
-<<<<<<< HEAD
         - type: pattern
           pattern: ".+"
           properties: [name]
           mode: substring
-=======
-        - type: and
-          matches:
-            - type: pattern
-              pattern: ".+"
-              properties: [name]
-              mode: substring
->>>>>>> b3aeae32
       slxs:
         - baseName: az-lb-health
           levelOfDetail: basic
