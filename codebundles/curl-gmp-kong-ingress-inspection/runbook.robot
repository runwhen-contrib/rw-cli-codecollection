*** Settings ***
Documentation       Collects Kong ingress host metrics from GMP on GCP and inspects the results for ingress with a HTTP error code rate greater than zero
...                 over a configurable duration and raises issues based on the number of ingress with error codes.
Metadata            Author    stewartshea
Metadata            Display Name    GKE Kong Ingress Host Triage
Metadata            Supports    GCP,GMP,Ingress,Kong,Metrics

Library             BuiltIn
Library             RW.Core
Library             RW.CLI
Library             RW.platform

Suite Setup         Suite Initialization


*** Tasks ***
Check If Kong Ingress HTTP Error Rate Violates HTTP Error Threshold
    [Documentation]    Fetches HTTP Error metrics for the Kong ingress host and service from GMP and performs an inspection on the results. If there are currently any results with more than the defined HTTP error threshold, their route and service names will be surfaced for further troubleshooting.
    [Tags]    curl    http    ingress    errors    metrics    kong    gmp
    ${gmp_rsp}=    RW.CLI.Run Cli
    ...    cmd=gcloud auth activate-service-account --key-file=$GOOGLE_APPLICATION_CREDENTIALS && response=$(curl -s -d "query=rate(kong_http_requests_total{service='${INGRESS_SERVICE}',code=~'${HTTP_ERROR_CODES}'}[${TIME_SLICE}]) > ${HTTP_ERROR_RATE_THRESHOLD}" -H "Authorization: Bearer $(gcloud auth print-access-token)" 'https://monitoring.googleapis.com/v1/projects/runwhen-nonprod-sandbox/location/global/prometheus/api/v1/query') && echo "$response" | jq -e '.data.result | length > 0' && echo "$response" | jq -r '.data.result[] | "Route:" + .metric.route + " Service:" + .metric.service + " Kong Instance:" + .metric.instance + " HTTP Error Count:" + .value[1]' || echo "No HTTP Error threshold violations found for ${INGRESS_SERVICE}."
    ...    render_in_commandlist=true
    ...    target_service=${GCLOUD_SERVICE}
    ...    env=${env}
    ...    secret_file__gcp_credentials_json=${gcp_credentials_json}
    ${svc_name}=    RW.CLI.Run Cli
    ...    cmd=echo "${gmp_rsp.stdout}" | grep -oP '(?<=Service:)[^ ]*' | grep -oP '[^.]*(?=.80)'
    ...    target_service=${GCLOUD_SERVICE}
    RW.CLI.Parse Cli Output By Line
    ...    rsp=${gmp_rsp}
    ...    set_severity_level=3
    ...    set_issue_expected=The ingress in $_line should not have any HTTP responses error codes ${HTTP_ERROR_CODES} less than a rate of ${HTTP_ERROR_RATE_THRESHOLD}
    ...    set_issue_actual=We found the following HTTP error codes ${HTTP_ERROR_CODES} associated with the ingress in $_line
    ...    set_issue_title=Detected HTTP Error Codes Across Network
    ...    set_issue_details=The returned stdout line: $_line indicates there's HTTP error codes associated with this ingress and service. You need to investigate the application associated with: ${INGRESS_SERVICE}
<<<<<<< HEAD
    ...    set_issue_next_steps=check namespace
=======
    ...    set_issue_next_steps=${svc_name.stdout} Check Deployment
>>>>>>> 118f33f2
    ...    _line__raise_issue_if_contains=Route
    ${gmp_json}=    RW.CLI.Run Cli
    ...    cmd=gcloud auth activate-service-account --key-file=$GOOGLE_APPLICATION_CREDENTIALS && curl -s -d "query=rate(kong_http_requests_total{service='${INGRESS_SERVICE}',code=~'${HTTP_ERROR_CODES}'}[${TIME_SLICE}])" -H "Authorization: Bearer $(gcloud auth print-access-token)" 'https://monitoring.googleapis.com/v1/projects/runwhen-nonprod-sandbox/location/global/prometheus/api/v1/query' | jq .
    ...    target_service=${GCLOUD_SERVICE}
    ...    env=${env}
    ...    secret_file__gcp_credentials_json=${gcp_credentials_json}
    ${history}=    RW.CLI.Pop Shell History
    RW.Core.Add Pre To Report    Commands Used: ${history}
    RW.Core.Add Pre To Report    HTTP Error Violation & Details:\n${gmp_rsp.stdout}
    RW.Core.Add Pre To Report    GMP Json Data:\n${gmp_json.stdout}

Check If Kong Ingress HTTP Request Latency Violates Threshold
    [Documentation]    Fetches metrics for the Kong ingress 99th percentile request latency from GMP and performs an inspection on the results. If there are currently any results with more than the defined request latency threshold, their route and service names will be surfaced for further troubleshooting.
    [Tags]    curl    request    ingress    latency    http    kong    gmp
    ${gmp_rsp}=    RW.CLI.Run Cli
    ...    cmd=gcloud auth activate-service-account --key-file=$GOOGLE_APPLICATION_CREDENTIALS && response=$(curl -s -d "query=histogram_quantile(0.99, sum(rate(kong_request_latency_ms_bucket{service='${INGRESS_SERVICE}'}[${TIME_SLICE}])) by (le)) > ${REQUEST_LATENCY_THRESHOLD}" -H "Authorization: Bearer $(gcloud auth print-access-token)" 'https://monitoring.googleapis.com/v1/projects/runwhen-nonprod-sandbox/location/global/prometheus/api/v1/query') && echo "$response" | jq -e '.data.result | length > 0' && echo "$response" | jq -r '.data.result[] | "Service: ${INGRESS_SERVICE}" + " HTTP Request Latency(ms):" + .value[1]' || echo "No HTTP request latency threshold violations found for ${INGRESS_SERVICE}."
    ...    render_in_commandlist=true
    ...    target_service=${GCLOUD_SERVICE}
    ...    env=${env}
    ...    secret_file__gcp_credentials_json=${gcp_credentials_json}
    RW.CLI.Parse Cli Output By Line
    ...    rsp=${gmp_rsp}
    ...    set_severity_level=3
    ...    set_issue_expected=The ingress in $_line should not have any HTTP request latencies greater than ${REQUEST_LATENCY_THRESHOLD}
    ...    set_issue_actual=We found HTTP request latencies greater than ${REQUEST_LATENCY_THRESHOLD} associated with the ingress in $_line
    ...    set_issue_title=Detected HTTP Request Latencies in network
    ...    set_issue_details=The returned stdout line: $_line indicates there's high HTTP request latencies. You need to investigate the application associated with: ${INGRESS_SERVICE} or the Kong ingress controller.
    ...    set_issue_next_steps=check namespace
    ...    _line__raise_issue_if_contains=Route
    ${history}=    RW.CLI.Pop Shell History
    RW.Core.Add Pre To Report    Commands Used: ${history}
    RW.Core.Add Pre To Report    HTTP Request Latency Within Acceptable Parameters:\n${gmp_rsp.stdout}

Check If Kong Ingress Controller Reports Upstream Errors
    [Documentation]    Fetches metrics for the Kong ingress controller related to upstream healthchecks or dns errors.
    [Tags]    curl    request    ingress    upstream    healthcheck    dns    errrors    http    kong    gmp
    ${gmp_healthchecks_off_rsp}=    RW.CLI.Run Cli
    ...    cmd=gcloud auth activate-service-account --key-file=$GOOGLE_APPLICATION_CREDENTIALS && response=$(curl -s -d "query=kong_upstream_target_health{upstream='${INGRESS_UPSTREAM}',state='healthchecks_off'} > 0" -H "Authorization: Bearer $(gcloud auth print-access-token)" 'https://monitoring.googleapis.com/v1/projects/runwhen-nonprod-sandbox/location/global/prometheus/api/v1/query') && echo "$response" | jq -e '.data.result | length > 0' && echo "$response" | jq -r '.data.result[] | "Service: ${INGRESS_UPSTREAM}" + " Healthchecks Disabled!' || echo "${INGRESS_UPSTREAM} has healthchecks enabled."
    ...    render_in_commandlist=true
    ...    target_service=${GCLOUD_SERVICE}
    ...    env=${env}
    ...    secret_file__gcp_credentials_json=${gcp_credentials_json}
    RW.CLI.Parse Cli Output By Line
    ...    rsp=${gmp_healthchecks_off_rsp}
    ...    set_severity_level=3
    ...    set_issue_expected=The Kong ingress in $_line should not have healthchecks enabled for ${INGRESS_UPSTREAM}
    ...    set_issue_actual=We found Kong healthchecks disabled in $_line
    ...    set_issue_title=Detected Kong Ingress Upstream healthchecks disabled
    ...    set_issue_details=The returned stdout line: $_line indicates Kong ingress upstream healthchecks are disabled for ${INGRESS_UPSTREAM}.
    ...    set_issue_next_steps=check namespace
    ...    _line__raise_issue_if_contains=Disabled
    ${gmp_healthchecks_rsp}=    RW.CLI.Run Cli
    ...    cmd=gcloud auth activate-service-account --key-file=$GOOGLE_APPLICATION_CREDENTIALS && response=$(curl -s -d "query=kong_upstream_target_health{upstream='${INGRESS_UPSTREAM}',state=~'dns_error|unhealthy'} > 0" -H "Authorization: Bearer $(gcloud auth print-access-token)" 'https://monitoring.googleapis.com/v1/projects/runwhen-nonprod-sandbox/location/global/prometheus/api/v1/query') && echo "$response" | jq -e '.data.result | length > 0' && echo "$response" | jq -r '.data.result[] | "Issue detected with Service: ${INGRESS_UPSTREAM}" + " Healthcheck subsystem-state: " + .metric.subsystem + "-" + .metric.state + " Target: " + .metric.target' || echo "${INGRESS_UPSTREAM} is reported as healthy from the Kong ingress controller."
    ...    render_in_commandlist=true
    ...    target_service=${GCLOUD_SERVICE}
    ...    env=${env}
    ...    secret_file__gcp_credentials_json=${gcp_credentials_json}
    RW.CLI.Parse Cli Output By Line
    ...    rsp=${gmp_healthchecks_rsp}
    ...    set_severity_level=3
    ...    set_issue_expected=The Kong ingress in $_line is reporting health issues ${INGRESS_UPSTREAM}
    ...    set_issue_actual=We found Kong healthcheck errors in $_line
    ...    set_issue_title=Detected Kong Ingress Upstream healthcheck errors
    ...    set_issue_details=The returned stdout line: $_line indicates Kong ingress upstream healthchecks are reported unhealthy ${INGRESS_UPSTREAM}.
    ...    set_issue_next_steps=check namespace
    ...    _line__raise_issue_if_contains=detected
    ${history}=    RW.CLI.Pop Shell History
    RW.Core.Add Pre To Report    Commands Used: ${history}
    RW.Core.Add Pre To Report    Kong Upstream Healthchecks Enabled:\n${gmp_healthchecks_off_rsp.stdout}
    RW.Core.Add Pre To Report    Kong Upstream Healthcheck Issues:\n${gmp_healthchecks_rsp.stdout}


*** Keywords ***
Suite Initialization
    ${GCLOUD_SERVICE}=    RW.Core.Import Service    gcloud
    ...    type=string
    ...    description=The selected RunWhen Service to use for accessing services within a network.
    ...    pattern=\w*
    ...    example=gcloud-service.shared
    ...    default=gcloud-service.shared
    ${gcp_credentials_json}=    RW.Core.Import Secret    gcp_credentials_json
    ...    type=string
    ...    description=GCP service account json used to authenticate with GCP APIs.
    ...    pattern=\w*
    ...    example={"type": "service_account","project_id":"myproject-ID", ... super secret stuff ...}
    ${GCP_PROJECT_ID}=    RW.Core.Import User Variable    GCP_PROJECT_ID
    ...    type=string
    ...    description=The GCP Project ID to scope the API to.
    ...    pattern=\w*
    ...    example=myproject-ID
    ${HTTP_ERROR_CODES}=    RW.Core.Import User Variable
    ...    HTTP_ERROR_CODES
    ...    type=string
    ...    description=Specify the HTTP status codes that will be included when calculating the error rate in promql compatible pattern.
    ...    pattern=\w*
    ...    example=5.* (matches any 500 error code)
    ...    default=5.*
    ${TIME_SLICE}=    RW.Core.Import User Variable    TIME_SLICE
    ...    type=string
    ...    description=Specify the window of time used to measure the rate.
    ...    pattern=\w*
    ...    example=1m
    ...    default=1m
    ${HTTP_ERROR_RATE_THRESHOLD}=    RW.Core.Import User Variable    HTTP_ERROR_RATE_THRESHOLD
    ...    type=string
    ...    description=Specify the error rate threshold that is considered unhealthy. Measured in errors/s.
    ...    pattern=\w*
    ...    example=0.5
    ...    default=0.5
    ${INGRESS_UPSTREAM}=    RW.Core.Import User Variable
    ...    INGRESS_UPSTREAM
    ...    type=string
    ...    description=The name of the upstream target associated with the ingress object. This is the prometheus label named `upstream`. Typically in the format of the local dns address in the namespace, such as [service-name].[namespace-name].[service-port].svc
    ...    pattern=\w*
    ...    example=frontend-external.online-boutique.80.svc
    ${INGRESS_SERVICE}=    RW.Core.Import User Variable
    ...    INGRESS_SERVICE
    ...    type=string
    ...    description=The name of the service that related to the ingress object. This is the prometheus label named `service`. Typically in the form of [namespace].[object-name].[service-name].[service-port]
    ...    pattern=\w*
    ...    example=online-boutique.ob.frontend-external.80
    ${REQUEST_LATENCY_THRESHOLD}=    RW.Core.Import User Variable    REQUEST_LATENCY_THRESHOLD
    ...    type=string
    ...    description=The threshold in ms for request latency to be considered unhealthy.
    ...    pattern=\w*
    ...    example=100
    Set Suite Variable    ${GCLOUD_SERVICE}    ${GCLOUD_SERVICE}
    Set Suite Variable    ${gcp_credentials_json}    ${gcp_credentials_json}
    Set Suite Variable    ${GCP_PROJECT_ID}    ${GCP_PROJECT_ID}
    Set Suite Variable    ${REQUEST_LATENCY_THRESHOLD}    ${REQUEST_LATENCY_THRESHOLD}
    Set Suite Variable    ${INGRESS_SERVICE}    ${INGRESS_SERVICE}
    Set Suite Variable    ${INGRESS_UPSTREAM}    ${INGRESS_UPSTREAM}
    Set Suite Variable    ${HTTP_ERROR_RATE_THRESHOLD}    ${HTTP_ERROR_RATE_THRESHOLD}
    Set Suite Variable    ${TIME_SLICE}    ${TIME_SLICE}
    Set Suite Variable    ${HTTP_ERROR_CODES}    ${HTTP_ERROR_CODES}
    Set Suite Variable
    ...    ${env}
    ...    {"CLOUDSDK_CORE_PROJECT":"${GCP_PROJECT_ID}","GOOGLE_APPLICATION_CREDENTIALS":"./${gcp_credentials_json.key}"}<|MERGE_RESOLUTION|>--- conflicted
+++ resolved
@@ -33,11 +33,7 @@
     ...    set_issue_actual=We found the following HTTP error codes ${HTTP_ERROR_CODES} associated with the ingress in $_line
     ...    set_issue_title=Detected HTTP Error Codes Across Network
     ...    set_issue_details=The returned stdout line: $_line indicates there's HTTP error codes associated with this ingress and service. You need to investigate the application associated with: ${INGRESS_SERVICE}
-<<<<<<< HEAD
-    ...    set_issue_next_steps=check namespace
-=======
     ...    set_issue_next_steps=${svc_name.stdout} Check Deployment
->>>>>>> 118f33f2
     ...    _line__raise_issue_if_contains=Route
     ${gmp_json}=    RW.CLI.Run Cli
     ...    cmd=gcloud auth activate-service-account --key-file=$GOOGLE_APPLICATION_CREDENTIALS && curl -s -d "query=rate(kong_http_requests_total{service='${INGRESS_SERVICE}',code=~'${HTTP_ERROR_CODES}'}[${TIME_SLICE}])" -H "Authorization: Bearer $(gcloud auth print-access-token)" 'https://monitoring.googleapis.com/v1/projects/runwhen-nonprod-sandbox/location/global/prometheus/api/v1/query' | jq .
