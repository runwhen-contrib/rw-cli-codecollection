*** Settings ***
Documentation       Collects Nginx ingress host controller metrics from GMP on GCP and inspects the results for ingress with a HTTP error code rate greater than zero
...                 over a configurable duration and raises issues based on the number of ingress with error codes.
Metadata            Author    jon-funk
Metadata            Display Name    GKE Nginx Ingress Host Triage
Metadata            Supports    GCP,GMP,Ingress,Nginx,Metrics

Library             BuiltIn
Library             RW.Core
Library             RW.CLI
Library             RW.platform

Suite Setup         Suite Initialization


*** Tasks ***
Fetch Nginx Ingress Metrics From GMP And Perform Inspection On Results
    [Documentation]    Fetches metrics for the Nginx ingress host from GMP and performs an inspection on the results.
    ...    If there are currently any results with more than zero errors, their name will be surfaced for further troubleshooting.
    [Tags]    curl    http    ingress    latency    errors    metrics    controller    nginx    gmp
    ${gmp_rsp}=    RW.CLI.Run Cli
    ...    cmd=gcloud auth activate-service-account --key-file=$GOOGLE_APPLICATION_CREDENTIALS && curl -d "query=rate(nginx_ingress_controller_requests{host='${INGRESS_HOST}', service='${INGRESS_SERVICE}', status=~'${ERROR_CODES}'}[${TIME_SLICE}]) > 0" -H "Authorization: Bearer $(gcloud auth print-access-token)" 'https://monitoring.googleapis.com/v1/projects/${GCP_PROJECT_ID}/location/global/prometheus/api/v1/query' | jq -r 'if .data.result[0] then "Host:" + .data.result[0].metric.host + " Ingress:" + .data.result[0].metric.ingress + " Namespace:" + .data.result[0].metric.exported_namespace + " Service:" + .data.result[0].metric.service else "" end'
    ...    render_in_commandlist=true
    ...    target_service=${GCLOUD_SERVICE}
    ...    env=${env}
    ...    secret_file__gcp_credentials_json=${gcp_credentials_json}
    ${gmp_json}=    RW.CLI.Run Cli
    ...    cmd=gcloud auth activate-service-account --key-file=$GOOGLE_APPLICATION_CREDENTIALS && curl -d "query=rate(nginx_ingress_controller_requests{host='${INGRESS_HOST}', service='${INGRESS_SERVICE}', status=~'${ERROR_CODES}'}[${TIME_SLICE}]) > 0" -H "Authorization: Bearer $(gcloud auth print-access-token)" 'https://monitoring.googleapis.com/v1/projects/${GCP_PROJECT_ID}/location/global/prometheus/api/v1/query'
    ...    target_service=${GCLOUD_SERVICE}
    ...    env=${env}
    ...    secret_file__gcp_credentials_json=${gcp_credentials_json}
    ${k8s_ingress_details}=    RW.CLI.Run Cli
    ...    cmd=namespace="${NAMESPACE}"; context="${CONTEXT}"; ingress="${INGRESS_OBJECT_NAME}"; echo "Ingress: $ingress"; health_status="NA"; services=(); backend_services=$(${KUBERNETES_DISTRIBUTION_BINARY} get ingress "$ingress" -n "$namespace" --context "$context" -ojsonpath='{range .spec.rules[*].http.paths[*]}{.backend.service.name}{" "}{.backend.service.port.number}{"\\n"}{end}'); IFS=$'\\n'; for line in $backend_services; do service=$(echo "$line" | cut -d " " -f 1); port=$(echo "$line" | cut -d " " -f 2); if [ -n "$service" ] && [ -n "$port" ]; then echo "Backend Service: $service, Port: $port"; service_exists=$(${KUBERNETES_DISTRIBUTION_BINARY} get service "$service" -n "$namespace" --context "$context" -ojsonpath='{.metadata.name}'); if [ -z "$service_exists" ]; then health_status="Unhealthy"; echo "Validation: Service $service does not exist"; else endpoint_pods=$(${KUBERNETES_DISTRIBUTION_BINARY} get endpoints "$service" -n "$namespace" --context "$context" -ojsonpath='{range .subsets[*].addresses[*]}- Pod Name: {.targetRef.name}, Pod IP: {.ip}\\n{end}'); if [ -z "$endpoint_pods" ]; then health_status="Unhealthy"; echo "Validation: Endpoint for service $service does not have any pods"; else echo "Endpoint Pod:"; echo -e "$endpoint_pods"; for pod in $endpoint_pods; do if [[ $pod == *"- Pod Name: "* ]]; then pod_name="\${pod#*- Pod Name: }"; pod_name="\${pod_name%%,*}"; if [ -n "$pod_name" ]; then owner_kind=$(${KUBERNETES_DISTRIBUTION_BINARY} get pod "$pod_name" -n "$namespace" --context "$context" -o=jsonpath='{.metadata.ownerReferences[0].kind}'); if [ -n "$owner_kind" ]; then if [ "$owner_kind" = "StatefulSet" ] || [ "$owner_kind" = "DaemonSet" ]; then owner_info="$(${KUBERNETES_DISTRIBUTION_BINARY} get pod "$pod_name" -n "$namespace" --context "$context" -o=jsonpath='{.metadata.ownerReferences[0].name}') $owner_kind"; else replicaset=$(${KUBERNETES_DISTRIBUTION_BINARY} get pod "$pod_name" -n "$namespace" --context "$context" -o=jsonpath='{.metadata.ownerReferences[0].name}'); if [ -n "$replicaset" ]; then owner_kind=$(${KUBERNETES_DISTRIBUTION_BINARY} get replicaset "$replicaset" -n "$namespace" --context "$context" -o=jsonpath='{.metadata.ownerReferences[0].kind}'); owner_name=$(${KUBERNETES_DISTRIBUTION_BINARY} get replicaset "$replicaset" -n "$namespace" --context "$context" -o=jsonpath='{.metadata.ownerReferences[0].name}'); owner_info="$owner_name $owner_kind"; fi; fi; fi; if [ -n "$owner_info" ]; then echo "Owner: $owner_info"; fi; fi; fi; done; health_status="Healthy"; fi; fi; services+=("$service"); fi; done; for service in "\${services[@]}"; do service_exists=$(${KUBERNETES_DISTRIBUTION_BINARY} get service "$service" -n "$namespace" --context "$context" -ojsonpath='{.metadata.name}'); if [ -z "$service_exists" ]; then health_status="Unhealthy"; echo "Validation: Service $service does not exist"; else endpoint_exists=$(${KUBERNETES_DISTRIBUTION_BINARY} get endpoints "$service" -n "$namespace" --context "$context" -ojsonpath='{.metadata.name}'); if [ -z "$endpoint_exists" ]; then health_status="Unhealthy"; echo "Validation: Endpoint for service $service does not exist"; fi; fi; done; if [ "$health_status" = "Unhealthy" ]; then echo "Health Status: $health_status"; echo "====================="; elif [ "$health_status" = "Healthy" ]; then echo "Health Status: $health_status"; fi; echo "------------"
    ...    target_service=${kubectl}
    ...    env=${env}
    ...    secret_file__kubeconfig=${kubeconfig}
    ${ingress_owner}=    RW.CLI.Run Cli
    ...    cmd=echo "${k8s_ingress_details.stdout}" | grep 'Owner:[^ ]*' | awk -F':' '{print $2}'
    ...    target_service=${GCLOUD_SERVICE}
    RW.CLI.Parse Cli Output By Line
    ...    rsp=${gmp_rsp}
    ...    set_severity_level=2
    ...    set_issue_expected=The ingress in $_line should not have any HTTP responses with the following codes: ${ERROR_CODES}
    ...    set_issue_actual=We found the following HTTP error codes: ${ERROR_CODES} associated with the ingress in $_line
    ...    set_issue_title=Detected HTTP Error Codes Across Network
<<<<<<< HEAD
    ...    set_issue_details=HTTP error codes in ingress and service "$_line". Troubleshoot the application associated with: ${svc_name.stdout}
    ...    set_issue_next_steps=Check For Namespace Event Anomalies ${svc_namespace}
    ...    set_issue_next_steps=check namespace
=======
    ...    set_issue_details=HTTP error codes in ingress and service "$_line". Troubleshoot the application associated with: ${INGRESS_SERVICE}
    ...    set_issue_next_steps=Check Deployment Log For Issues ${ingress_owner.stdout}
>>>>>>> 118f33f2
    ...    _line__raise_issue_if_contains=Host
    ${ingress_info}=    Set Variable    ${gmp_rsp.stdout}
    IF    """${ingress_info}""" == "" or """${ingress_info}""".isspace()
        ${ingress_info}=    Set Variable
        ...    No ingress with error codes: ${ERROR_CODES} within the timeframe ${TIME_SLICE}
        ...    Kubernetes Ingress Details include: \n${k8s_ingress_details.stdout}
    END
    ${history}=    RW.CLI.Pop Shell History
    RW.Core.Add Pre To Report    Commands Used: ${history}
    RW.Core.Add Pre To Report    Ingress Info:\n${ingress_info} Ingress Owner:${ingress_owner.stdout}
    RW.Core.Add Pre To Report    GMP Json Data:\n${gmp_json.stdout}

Find Ingress Owner and Service Health
    [Documentation]    Checks the ingress object service and endpoints. Also returns the owner of the pods that support the Ingress. 
    [Tags]    owner    ingress    service    endpoints
    ${k8s_ingress_details}=    RW.CLI.Run Cli
    ...    cmd=namespace="${NAMESPACE}"; context="${CONTEXT}"; ingress="${INGRESS_OBJECT_NAME}"; echo "Ingress: $ingress"; health_status="NA"; services=(); backend_services=$(${KUBERNETES_DISTRIBUTION_BINARY} get ingress "$ingress" -n "$namespace" --context "$context" -ojsonpath='{range .spec.rules[*].http.paths[*]}{.backend.service.name}{" "}{.backend.service.port.number}{"\\n"}{end}'); IFS=$'\\n'; for line in $backend_services; do service=$(echo "$line" | cut -d " " -f 1); port=$(echo "$line" | cut -d " " -f 2); if [ -n "$service" ] && [ -n "$port" ]; then echo "Backend Service: $service, Port: $port"; service_exists=$(${KUBERNETES_DISTRIBUTION_BINARY} get service "$service" -n "$namespace" --context "$context" -ojsonpath='{.metadata.name}'); if [ -z "$service_exists" ]; then health_status="Unhealthy"; echo "Validation: Service $service does not exist"; else endpoint_pods=$(${KUBERNETES_DISTRIBUTION_BINARY} get endpoints "$service" -n "$namespace" --context "$context" -ojsonpath='{range .subsets[*].addresses[*]}- Pod Name: {.targetRef.name}, Pod IP: {.ip}\\n{end}'); if [ -z "$endpoint_pods" ]; then health_status="Unhealthy"; echo "Validation: Endpoint for service $service does not have any pods"; else echo "Endpoint Pod:"; echo -e "$endpoint_pods"; for pod in $endpoint_pods; do if [[ $pod == *"- Pod Name: "* ]]; then pod_name="\${pod#*- Pod Name: }"; pod_name="\${pod_name%%,*}"; if [ -n "$pod_name" ]; then owner_kind=$(${KUBERNETES_DISTRIBUTION_BINARY} get pod "$pod_name" -n "$namespace" --context "$context" -o=jsonpath='{.metadata.ownerReferences[0].kind}'); if [ -n "$owner_kind" ]; then if [ "$owner_kind" = "StatefulSet" ] || [ "$owner_kind" = "DaemonSet" ]; then owner_info="$(${KUBERNETES_DISTRIBUTION_BINARY} get pod "$pod_name" -n "$namespace" --context "$context" -o=jsonpath='{.metadata.ownerReferences[0].name}') $owner_kind"; else replicaset=$(${KUBERNETES_DISTRIBUTION_BINARY} get pod "$pod_name" -n "$namespace" --context "$context" -o=jsonpath='{.metadata.ownerReferences[0].name}'); if [ -n "$replicaset" ]; then owner_kind=$(${KUBERNETES_DISTRIBUTION_BINARY} get replicaset "$replicaset" -n "$namespace" --context "$context" -o=jsonpath='{.metadata.ownerReferences[0].kind}'); owner_name=$(${KUBERNETES_DISTRIBUTION_BINARY} get replicaset "$replicaset" -n "$namespace" --context "$context" -o=jsonpath='{.metadata.ownerReferences[0].name}'); owner_info="$owner_name $owner_kind"; fi; fi; fi; if [ -n "$owner_info" ]; then echo "Owner: $owner_info"; fi; fi; fi; done; health_status="Healthy"; fi; fi; services+=("$service"); fi; done; for service in "\${services[@]}"; do service_exists=$(${KUBERNETES_DISTRIBUTION_BINARY} get service "$service" -n "$namespace" --context "$context" -ojsonpath='{.metadata.name}'); if [ -z "$service_exists" ]; then health_status="Unhealthy"; echo "Validation: Service $service does not exist"; else endpoint_exists=$(${KUBERNETES_DISTRIBUTION_BINARY} get endpoints "$service" -n "$namespace" --context "$context" -ojsonpath='{.metadata.name}'); if [ -z "$endpoint_exists" ]; then health_status="Unhealthy"; echo "Validation: Endpoint for service $service does not exist"; fi; fi; done; if [ "$health_status" = "Unhealthy" ]; then echo "Health Status: $health_status"; echo "====================="; elif [ "$health_status" = "Healthy" ]; then echo "Health Status: $health_status"; fi; echo "------------"
    ...    target_service=${kubectl}
    ...    env=${env}
    ...    secret_file__kubeconfig=${kubeconfig}
    ...    render_in_commandlist=true
    ${history}=    RW.CLI.Pop Shell History
    RW.Core.Add Pre To Report    Commands Used: ${history}
    RW.Core.Add Pre To Report    Ingress Info:\n${k8s_ingress_details.stdout} 

*** Keywords ***
Suite Initialization
    ${kubeconfig}=    RW.Core.Import Secret
    ...    kubeconfig
    ...    type=string
    ...    description=The kubernetes kubeconfig yaml containing connection configuration used to connect to cluster(s).
    ...    pattern=\w*
    ...    example=For examples, start here https://kubernetes.io/docs/concepts/configuration/organize-cluster-access-kubeconfig/
    ${kubectl}=    RW.Core.Import Service    kubectl
    ...    description=The location service used to interpret shell commands.
    ...    default=kubectl-service.shared
    ...    example=kubectl-service.shared
    ${KUBERNETES_DISTRIBUTION_BINARY}=    RW.Core.Import User Variable    KUBERNETES_DISTRIBUTION_BINARY
    ...    type=string
    ...    description=Which binary to use for Kubernetes CLI commands.
    ...    enum=[kubectl,oc]
    ...    example=kubectl
    ...    default=kubectl
    ${CONTEXT}=    RW.Core.Import User Variable    CONTEXT
    ...    type=string
    ...    description=Which Kubernetes context to operate within.
    ...    pattern=\w*
    ...    example=my-main-cluster
    ${NAMESPACE}=    RW.Core.Import User Variable    NAMESPACE
    ...    type=string
    ...    description=The name of the namespace to search.   
    ...    pattern=\w*
    ...    example=otel-demo
    ...    default=
    ${GCLOUD_SERVICE}=    RW.Core.Import Service    gcloud
    ...    type=string
    ...    description=The selected RunWhen Service to use for accessing services within a network.
    ...    pattern=\w*
    ...    example=gcloud-service.shared
    ...    default=gcloud-service.shared
    ${gcp_credentials_json}=    RW.Core.Import Secret    gcp_credentials_json
    ...    type=string
    ...    description=GCP service account json used to authenticate with GCP APIs.
    ...    pattern=\w*
    ...    example={"type": "service_account","project_id":"myproject-ID", ... super secret stuff ...}
    ${GCP_PROJECT_ID}=    RW.Core.Import User Variable    GCP_PROJECT_ID
    ...    type=string
    ...    description=The GCP Project ID to scope the API to.
    ...    pattern=\w*
    ...    example=myproject-ID
    ${INGRESS_HOST}=    RW.Core.Import User Variable
    ...    INGRESS_HOST
    ...    type=string
    ...    description=The hostname value of the ingress object.
    ...    pattern=\w*
    ...    example=online-boutique.sandbox.runwhen.com
    ${INGRESS_SERVICE}=    RW.Core.Import User Variable
    ...    INGRESS_SERVICE
    ...    type=string
    ...    description=The name of the service that is related to the ingress object.
    ...    pattern=\w*
    ...    example=frontend-external
    ${INGRESS_OBJECT_NAME}=    RW.Core.Import User Variable
    ...    INGRESS_OBJECT_NAME
    ...    type=string
    ...    description=The name of the ingress object in Kubernetes.
    ...    pattern=\w*
    ...    example=frontend-external
    ${TIME_SLICE}=    RW.Core.Import User Variable    TIME_SLICE
    ...    type=string
    ...    description=The amount of time to perform aggregations over.
    ...    pattern=\w*
    ...    example=60m
    ...    default=60m
    Set Suite Variable    ${TIME_SLICE}    ${TIME_SLICE}
    ${ERROR_CODES}=    RW.Core.Import User Variable    ERROR_CODES
    ...    type=string
    ...    description=Which http status codes to look for and classify as errors.
    ...    pattern=\w*
    ...    example=500
    ...    default=500|501|502
    Set Suite Variable    ${kubeconfig}    ${kubeconfig}
    Set Suite Variable    ${kubectl}    ${kubectl}
    Set Suite Variable    ${KUBERNETES_DISTRIBUTION_BINARY}    ${KUBERNETES_DISTRIBUTION_BINARY}
    Set Suite Variable    ${CONTEXT}    ${CONTEXT}
    Set Suite Variable    ${NAMESPACE}    ${NAMESPACE}
    Set Suite Variable    ${ERROR_CODES}    ${ERROR_CODES}
    Set Suite Variable    ${GCLOUD_SERVICE}    ${GCLOUD_SERVICE}
    Set Suite Variable    ${gcp_credentials_json}    ${gcp_credentials_json}
    Set Suite Variable    ${GCP_PROJECT_ID}    ${GCP_PROJECT_ID}
    Set Suite Variable    ${INGRESS_HOST}    ${INGRESS_HOST}
    Set Suite Variable    ${INGRESS_SERVICE}    ${INGRESS_SERVICE}
    Set Suite Variable    ${INGRESS_OBJECT_NAME}    ${INGRESS_OBJECT_NAME}
    Set Suite Variable
    ...    ${env}
    ...    {"CLOUDSDK_CORE_PROJECT":"${GCP_PROJECT_ID}","GOOGLE_APPLICATION_CREDENTIALS":"./${gcp_credentials_json.key}", "KUBECONFIG":"./${kubeconfig.key}"}<|MERGE_RESOLUTION|>--- conflicted
+++ resolved
@@ -43,14 +43,8 @@
     ...    set_issue_expected=The ingress in $_line should not have any HTTP responses with the following codes: ${ERROR_CODES}
     ...    set_issue_actual=We found the following HTTP error codes: ${ERROR_CODES} associated with the ingress in $_line
     ...    set_issue_title=Detected HTTP Error Codes Across Network
-<<<<<<< HEAD
-    ...    set_issue_details=HTTP error codes in ingress and service "$_line". Troubleshoot the application associated with: ${svc_name.stdout}
-    ...    set_issue_next_steps=Check For Namespace Event Anomalies ${svc_namespace}
-    ...    set_issue_next_steps=check namespace
-=======
     ...    set_issue_details=HTTP error codes in ingress and service "$_line". Troubleshoot the application associated with: ${INGRESS_SERVICE}
     ...    set_issue_next_steps=Check Deployment Log For Issues ${ingress_owner.stdout}
->>>>>>> 118f33f2
     ...    _line__raise_issue_if_contains=Host
     ${ingress_info}=    Set Variable    ${gmp_rsp.stdout}
     IF    """${ingress_info}""" == "" or """${ingress_info}""".isspace()
