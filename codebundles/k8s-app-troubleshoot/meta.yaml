commands:
- command: kubectl --context=${CONTEXT} -n ${NAMESPACE} logs -l ${LABELS} --tail=${MAX_LOG_LINES}
    --limit-bytes=256000 --since=${LOGS_SINCE} --container=${CONTAINER_NAME}
  doc_links: '

<<<<<<< HEAD
    - [kubectl Overview](https://kubernetes.io/docs/reference/kubectl/overview/){:target="_blank"}

    - [Kubernetes Namespaces](https://kubernetes.io/docs/concepts/overview/working-with-objects/namespaces/){:target="_blank"}

    - [kubectl logs Command](https://kubernetes.io/docs/reference/generated/kubectl/kubectl-commands#logs){:target="_blank"}

    - [Using Labels in Kubernetes](https://kubernetes.io/docs/concepts/overview/working-with-objects/labels/){:target="_blank"}'
  explanation: 'This command is used to retrieve the logs of a specific container
    in a Kubernetes pod. Let''s break it down:


    - kubectl: This is the command-line tool for running commands against Kubernetes
    clusters.


    - --context=${CONTEXT}: This option allows you to specify which Kubernetes cluster
    and user context to use. A context is a group of access parameters that define
    a Kubernetes environment.


    - -n ${NAMESPACE}: This option specifies the namespace in which the pod is running.
    Namespaces are used to divide cluster resources between multiple users or teams.


    - logs: This is the subcommand that specifies that we want to retrieve logs.


    - -l ${LABELS}: This option allows you to filter the pods by their labels. It
    only retrieves logs from pods with the specified labels.


    - --tail=${MAX_LOG_LINES}: This option specifies how many lines of logs to show
    from the end of the log stream. It''s useful for seeing the most recent log messages.


    - --limit-bytes=256000: This option limits the number of bytes returned by the
    logs. This can be helpful to avoid overwhelming the terminal with too much log
    data.


    - --since=${LOGS_SINCE}: This option allows you to specify a timeframe for retrieving
    logs. It will only show logs after the specified timestamp.


    - --container=${CONTAINER_NAME}: This option allows you to specify which container
    within the pod you want to retrieve logs from. Pods can have multiple containers,
    so this option lets you choose the one you''re interested in.


    So, when you run this command, you''ll get the logs from the specified container
    in the selected namespace, filtered by the specified labels, limited by the maximum
    number of lines, byte limit, and the timeframe. This can help you troubleshoot
    issues and monitor the behavior of your application running in Kubernetes.'
  multi_line_details: '```bash

    # Set the context to be used for the operation

    kubectl config use-context ${CONTEXT}


    # Specify the namespace where the pods you want to get logs from are located

    kubectl config set-context --current --namespace=${NAMESPACE}


    # Retrieve the logs of pods that match the specified labels

    kubectl logs -l ${LABELS}


    # Limit the number of lines of logs retrieved

    kubectl logs -l ${LABELS} --tail=${MAX_LOG_LINES}


    # Limit the total size of logs retrieved in bytes

    kubectl logs -l ${LABELS} --limit-bytes=256000


    # Only retrieve logs since a specific time

    kubectl logs -l ${LABELS} --since=${LOGS_SINCE}


    # Specify the container name for which logs should be retrieved

    kubectl logs -l ${LABELS} --container=${CONTAINER_NAME}

    ```'
  name: get_workload_logs
- command: ${cmd}
  doc_links: '

    - [AWS CLI Command Reference](https://docs.aws.amazon.com/cli/latest/reference/){:target="_blank"}

    - [S3 Bucket Operations](https://docs.aws.amazon.com/AmazonS3/latest/dev/UsingBucket.html){:target="_blank"}

    - [IAM Role Permissions](https://docs.aws.amazon.com/IAM/latest/UserGuide/id_roles.html){:target="_blank"}'
  explanation: 'Sure! The command you provided is a placeholder for a specific command
    that you would use in Kubernetes. In Kubernetes, a command typically starts with
    `kubectl`, which is the command line tool for interacting with Kubernetes clusters.


    When you see `${cmd}`, it means that you need to replace it with the actual command
    that you want to run. For example, if you wanted to list all the pods running
    in your cluster, the actual command would be:


    ```

    kubectl get pods

    ```


    So whenever you see `${cmd}` in a tutorial or documentation, just replace it with
    the relevant `kubectl` command that you want to run. And remember, as you continue
    to use Kubernetes daily as an engineer, you''ll become more familiar with the
    various commands and how to use them effectively.'
  multi_line_details: '# Create a new deployment in Kubernetes

    kubectl create deployment my-deployment --image=nginx


    # Expose the deployment as a service

    kubectl expose deployment my-deployment --type=NodePort --port=80


    # Print out the newly created deployment and service

    kubectl get deployment

    kubectl get service'
  name: troubleshoot_application_logs
=======
    - [Kubernetes Documentation on kubectl](https://kubernetes.io/docs/reference/generated/kubectl/kubectl-commands){:target="_blank"}

    - [Kubernetes Contexts and Configurations page](https://kubernetes.io/docs/concepts/configuration/organize-cluster-access-kubeconfig/){:target="_blank"}

    - [Kubernetes Pods page](https://kubernetes.io/docs/concepts/workloads/pods/pod-overview/){:target="_blank"}

    - [Kubernetes Logging page](https://kubernetes.io/docs/concepts/cluster-administration/logging/){:target="_blank"}'
  explanation: '


    This command allows you to view the logs for a particular container in Kubernetes.
    The CONTEXT, NAMESPACE, LABELS, MAX_LOG_LINES, LOGS_SINCE, and CONTAINER_NAME
    are all parameters that you must specify in order to get the desired result. The
    --context parameter is what type of cluster you wish to view the logs on, while
    the -n --namespace parameter allows you to specify what namespace the container
    is in (similar to a folder in a file system). The --labels parameter is used to
    filter out specific container labels that may be associated with the particular
    container. The --tail option allows you to specify how many log lines you would
    like to view at once. --limit-bytes means that you can limit the size of the output
    in bytes when viewing logs. And finally, the --since parameter allows you to view
    logs based on how long they have been since they have been generated.'
  multi_line_details: "\n\n# Set the context for this command. \nCONTEXT=\"production-cluster\"\
    \n\n#The namespace within which to search for logs. \nNAMESPACE=\"my-app-namespace\"\
    \n\n# Key-value pairs that are used to select pods from the cluster (i.e. match\
    \ label values for pods that match key=value)\nLABELS=\"key1=value1,key2=value2\"\
    \n\n# Maximum number of lines of logs to show from each container\nMAX_LOG_LINES=\"\
    5000\"\n\n#Maximum bytes to return from each container.\n256000\n\n# Logs returned\
    \ would not be older than timestamp\nLOGS_SINCE=\"3h\"\n\n#The name of the container\n\
    CONTAINER_NAME=\"web-container\"\n\n#Multi-line command\nkubectl --context=${CONTEXT}\
    \ \\\n  -n ${NAMESPACE} \\\n  logs -l ${LABELS} \\\n  --tail=${MAX_LOG_LINES}\
    \ \\\n  --limit-bytes=256000 \\\n  --since=${LOGS_SINCE} \\\n  --container=${CONTAINER_NAME}"
  name: get_workload_name_application_logs
- command: ${cmd}
  doc_links: '

    - [UNIX.com''s tutorial on crontab](https://www.unix.com/man-page/osx/1/crontab/){:target="_blank"}

    - [Wikipedia article on Cron job scheduling](https://en.wikipedia.org/wiki/Cron){:target="_blank"}'
  explanation: '


    ${cmd} is a Kubernetes command that you can use to create a new deployment. A
    deployment describes how to deploy your application in the cluster, and it consists
    of several resources such as pods, services, and deployments. This command allows
    you to define what images should be used for the pod, which containers should
    be started up, and other settings needed to run your application in the Kubernetes
    cluster. It also allows you to manage the entire deployment process from creation
    to running the application. This ensures that you have a consistent way of deploying
    applications across different environments and can keep track of changes made
    to the system.'
  multi_line_details: "\n\n# Convert this one-line command into a multi-line command,\
    \ adding verbose comments to educate new users of Kubernetes and related cli commands\n\
    kubectl create --save-config secret my-secret \\  # Create a secret called \"\
    my-secret\"\n  generic \\                                        # Using type\
    \ \"generic\"\n  --from-literal=key1=value1 \\                     # Setting key\
    \ 'key1' to value 'value1'\n  --from-literal=key2=value2                     \
    \  # Setting key 'key2' to value 'value2'"
  name: troubleshoot_workload_name_application_logs
>>>>>>> 0be57d61
- command: kubectl --context=${CONTEXT} -n ${NAMESPACE} exec $(kubectl --context=${CONTEXT}
    -n ${NAMESPACE} get all -l ${LABELS} -oname | grep -iE "deploy|stateful" | head
    -n 1) --container=${CONTAINER_NAME} -- printenv
  doc_links: '

    - [kubectl exec Command](https://kubernetes.io/docs/reference/generated/kubectl/kubectl-commands#exec){:target="_blank"}

    - [Kubernetes Namespaces](https://kubernetes.io/docs/concepts/overview/working-with-objects/namespaces/){:target="_blank"}

    - [Kubernetes Labels and Selectors](https://kubernetes.io/docs/concepts/overview/working-with-objects/labels/){:target="_blank"}'
  explanation: 'The command "kubectl --context=${CONTEXT} -n ${NAMESPACE} exec" allows
    you to execute a command inside a running container in a Kubernetes cluster. Let''s
    break it down:


    - "${CONTEXT}" represents the Kubernetes context, which is basically the configuration
    settings for a specific Kubernetes cluster. This allows you to specify which cluster
    you want to interact with.

    - "-n ${NAMESPACE}" specifies the namespace in which the resources are located.
    Namespaces are used to divide cluster resources between multiple users, teams,
    or projects.

    - "$(kubectl --context=${CONTEXT} -n ${NAMESPACE} get all -l ${LABELS} -oname
    | grep -iE "deploy|stateful" | head -n 1)" is a command that retrieves resources
    based on specific labels and selects the name of the first deployment or stateful
    set found.

    - "--container=${CONTAINER_NAME}" specifies the name of the specific container
    within the pod where you want to execute the command.

    - "-- printenv" is the actual command being executed inside the specified container,
    in this case, it prints out the environment variables.


    So, to summarize, this command is essentially finding the first deployment or
    stateful set that matches a certain label, and then running the "printenv" command
    inside a specific container within that deployment or stateful set. It''s a powerful
    way to inspect and interact with containers running in your Kubernetes cluster.'
  multi_line_details: '```bash

    # Set the context to the desired Kubernetes cluster for running the command

    kubectl config use-context ${CONTEXT}


    # Set the namespace where the pod is located

    NAMESPACE=${NAMESPACE}


    # Get the name of the first deployment or stateful set filtered by labels in the
    specified namespace

    POD_NAME=$(kubectl get all -l ${LABELS} -n ${NAMESPACE} -o name | grep -iE "deploy|stateful"
    | head -n 1)


    # Print the environment variables in a specific container of the selected pod

    kubectl exec -it ${POD_NAME} -n ${NAMESPACE} --container=${CONTAINER_NAME} --
    printenv

    ```


<<<<<<< HEAD
    This multi-line command provides detailed explanation and steps to follow for
    new users of Kubernetes. It sets the context, selects the namespace, retrieves
    the pod name based on labels, and finally executes the `printenv` command within
    the selected container.'
  name: troubleshoot_application_logs
=======
    kubectl --context=${CONTEXT} -n ${NAMESPACE} exec ${CONTAINER_NAME} --container=${CONTAINER_NAME}
    -- printenv'
  name: troubleshoot_workload_name_application_logs
>>>>>>> 0be57d61
- command: kubectl --context=${CONTEXT} -n ${NAMESPACE} exec $(kubectl --context=${CONTEXT}
    -n ${NAMESPACE} get all -l ${LABELS} -oname | grep -iE "deploy|stateful" | head
    -n 1) --container=${CONTAINER_NAME} -- ps -eo command --no-header | grep -v "ps
    -eo"
  doc_links: '

<<<<<<< HEAD
    - [Kubectl Overview](https://kubernetes.io/docs/reference/kubectl/overview/){:target="_blank"}

    - [Kubectl Cheat Sheet](https://kubernetes.io/docs/reference/kubectl/cheatsheet/){:target="_blank"}

    - [Kubectl Exec Command Documentation](https://kubernetes.io/docs/reference/generated/kubectl/kubectl-commands#exec){:target="_blank"}

    - [Kubectl Get Command Documentation](https://kubernetes.io/docs/reference/generated/kubectl/kubectl-commands#get){:target="_blank"}

    - [Kubectl Grep Documentation](https://www.gnu.org/software/grep/manual/grep.html){:target="_blank"}'
  explanation: 'This command is used to run a specific command inside a container
    in a Kubernetes cluster. Let me break it down for you:


    - `kubectl`: This is the command line tool for interacting with Kubernetes clusters.


    - `--context=${CONTEXT}`: This specifies the context of the Kubernetes cluster
    you want to run the command on. The context contains information about the cluster,
    user, and namespace.


    - `-n ${NAMESPACE}`: This specifies the namespace within the Kubernetes cluster
    where the command will be executed.


    - `exec`: This tells Kubernetes to execute a command in a container.


    - `$(kubectl --context=${CONTEXT} -n ${NAMESPACE} get all -l ${LABELS} -oname
    | grep -iE "deploy|stateful" | head -n 1)`: This part of the command uses the
    `kubectl get all` command to list all resources with specific labels and selects
    the first deployment or stateful set that matches those labels.


    - `--container=${CONTAINER_NAME}`: This specifies the container within the selected
    deployment or stateful set where the command will be executed.


    - `-- ps -eo command --no-header | grep -v "ps -eo"`: The final part of the command
    runs the `ps` command in the specified container, extracts the command being run
    by each process, and removes any lines containing the `ps -eo` command itself.


    In summary, this command allows you to find and inspect the command being run
    by a specific container within a Kubernetes deployment or stateful set. As an
    engineer working with Kubernetes, you will likely use this type of command frequently
    to troubleshoot and debug issues in your containers.'
  multi_line_details: "```bash\n# Set the context for the kubectl command to be executed\
    \ in a specific Kubernetes cluster\nkubectl --context=${CONTEXT}\n\n# Set the\
    \ namespace in which the executed command will take place\n-n ${NAMESPACE}\n\n\
    # Get the list of all resources with specific labels and output their names\n\
    get all -l ${LABELS} -oname\n\n# Filter the list of resources to only include\
    \ deployments and stateful sets, then select the first one\n| grep -iE \"deploy|stateful\"\
    \ | head -n 1\n\n# Execute a command in a specific container within the selected\
    \ resource\nkubectl --context=${CONTEXT} -n ${NAMESPACE} exec $(...) \n\n# Specify\
    \ the container name where the command should be executed\n--container=${CONTAINER_NAME}\n\
    \n# Execute the 'ps' command with specific output format and filter out the header\
    \ line\n-- ps -eo command --no-header | grep -v \"ps -eo\"\n```"
  name: troubleshoot_application_logs
=======
    - [Kubernetes context](https://kubernetes.io/docs/concepts/configuration/organize-cluster-access-kubeconfig/){:target="_blank"}

    - [Namespace in Kubernetes](https://kubernetes.io/docs/concepts/overview/working-with-objects/namespaces/){:target="_blank"}

    - [Labels in Kubernetes](https://kubernetes.io/docs/concepts/overview/working-with-objects/labels/){:target="_blank"}

    - [kubectl exec command](https://kubernetes.io/docs/reference/generated/kubectl/kubectl-commands#exec){:target="_blank"}

    - [ps command](https://linuxize.com/post/linux-ps-command/){:target="_blank"}'
  explanation: '


    This command enables you to view information about a particular Kubernetes deployment
    by using the Kubernetes Command Line Interface (kubectl). It allows you to execute
    a command inside of a running container in a Kubernetes cluster, providing context
    with the variables CONTEXT, NAMESPACE, LABELS, and CONTAINER_NAME. The command
    then performs a ps (process status) command to get detailed information on the
    particular deployment. It filters out the header row from the output for tidiness
    and/or filtering purposes.'
  multi_line_details: "\n\n# This command will fetch the Pod's name which matches\
    \ the labels value, and execute the container to run the ps (process status) command.\
    \ \n# The output from the process status command will be used to determine the\
    \ running processes in the container.\nCONTEXT=<context name> #Sets the Kubernetes\
    \ context\nNAMESPACE=<namespace name> #Name of the namespace to target\nLABELS=<label\
    \ name> #Name of label used for searching\nCONTAINER_NAME=<container name> #Name\
    \ of container \n\n# Gets all resources with the given label name\nRESOURCES=$(kubectl\
    \ --context=${CONTEXT} -n ${NAMESPACE} get all -l ${LABELS} -oname) \n\n# Filters\
    \ the result list to return only deployments and stateful sets\nDEPLOYMENTS_STATEFULSET=$(echo\
    \ ${RESOURCES} | grep -iE \"deploy|stateful\") \n\n# Retrieves the first Pod in\
    \ the result list\nFIRST_POD_NAME=$(echo ${DEPLOYMENTS_STATEFULSET} | head -n\
    \ 1) \n\n# Executes the container to retrieve the process status command output\n\
    kubectl --context=${CONTEXT} -n ${NAMESPACE} exec ${FIRST_POD_NAME} --container=${CONTAINER_NAME}\
    \ -- ps -eo command --no-header | grep -v \"ps -eo\""
  name: troubleshoot_workload_name_application_logs
>>>>>>> 0be57d61
<|MERGE_RESOLUTION|>--- conflicted
+++ resolved
@@ -3,149 +3,11 @@
     --limit-bytes=256000 --since=${LOGS_SINCE} --container=${CONTAINER_NAME}
   doc_links: '
 
-<<<<<<< HEAD
     - [kubectl Overview](https://kubernetes.io/docs/reference/kubectl/overview/){:target="_blank"}
 
     - [Kubernetes Namespaces](https://kubernetes.io/docs/concepts/overview/working-with-objects/namespaces/){:target="_blank"}
 
     - [kubectl logs Command](https://kubernetes.io/docs/reference/generated/kubectl/kubectl-commands#logs){:target="_blank"}
-
-    - [Using Labels in Kubernetes](https://kubernetes.io/docs/concepts/overview/working-with-objects/labels/){:target="_blank"}'
-  explanation: 'This command is used to retrieve the logs of a specific container
-    in a Kubernetes pod. Let''s break it down:
-
-
-    - kubectl: This is the command-line tool for running commands against Kubernetes
-    clusters.
-
-
-    - --context=${CONTEXT}: This option allows you to specify which Kubernetes cluster
-    and user context to use. A context is a group of access parameters that define
-    a Kubernetes environment.
-
-
-    - -n ${NAMESPACE}: This option specifies the namespace in which the pod is running.
-    Namespaces are used to divide cluster resources between multiple users or teams.
-
-
-    - logs: This is the subcommand that specifies that we want to retrieve logs.
-
-
-    - -l ${LABELS}: This option allows you to filter the pods by their labels. It
-    only retrieves logs from pods with the specified labels.
-
-
-    - --tail=${MAX_LOG_LINES}: This option specifies how many lines of logs to show
-    from the end of the log stream. It''s useful for seeing the most recent log messages.
-
-
-    - --limit-bytes=256000: This option limits the number of bytes returned by the
-    logs. This can be helpful to avoid overwhelming the terminal with too much log
-    data.
-
-
-    - --since=${LOGS_SINCE}: This option allows you to specify a timeframe for retrieving
-    logs. It will only show logs after the specified timestamp.
-
-
-    - --container=${CONTAINER_NAME}: This option allows you to specify which container
-    within the pod you want to retrieve logs from. Pods can have multiple containers,
-    so this option lets you choose the one you''re interested in.
-
-
-    So, when you run this command, you''ll get the logs from the specified container
-    in the selected namespace, filtered by the specified labels, limited by the maximum
-    number of lines, byte limit, and the timeframe. This can help you troubleshoot
-    issues and monitor the behavior of your application running in Kubernetes.'
-  multi_line_details: '```bash
-
-    # Set the context to be used for the operation
-
-    kubectl config use-context ${CONTEXT}
-
-
-    # Specify the namespace where the pods you want to get logs from are located
-
-    kubectl config set-context --current --namespace=${NAMESPACE}
-
-
-    # Retrieve the logs of pods that match the specified labels
-
-    kubectl logs -l ${LABELS}
-
-
-    # Limit the number of lines of logs retrieved
-
-    kubectl logs -l ${LABELS} --tail=${MAX_LOG_LINES}
-
-
-    # Limit the total size of logs retrieved in bytes
-
-    kubectl logs -l ${LABELS} --limit-bytes=256000
-
-
-    # Only retrieve logs since a specific time
-
-    kubectl logs -l ${LABELS} --since=${LOGS_SINCE}
-
-
-    # Specify the container name for which logs should be retrieved
-
-    kubectl logs -l ${LABELS} --container=${CONTAINER_NAME}
-
-    ```'
-  name: get_workload_logs
-- command: ${cmd}
-  doc_links: '
-
-    - [AWS CLI Command Reference](https://docs.aws.amazon.com/cli/latest/reference/){:target="_blank"}
-
-    - [S3 Bucket Operations](https://docs.aws.amazon.com/AmazonS3/latest/dev/UsingBucket.html){:target="_blank"}
-
-    - [IAM Role Permissions](https://docs.aws.amazon.com/IAM/latest/UserGuide/id_roles.html){:target="_blank"}'
-  explanation: 'Sure! The command you provided is a placeholder for a specific command
-    that you would use in Kubernetes. In Kubernetes, a command typically starts with
-    `kubectl`, which is the command line tool for interacting with Kubernetes clusters.
-
-
-    When you see `${cmd}`, it means that you need to replace it with the actual command
-    that you want to run. For example, if you wanted to list all the pods running
-    in your cluster, the actual command would be:
-
-
-    ```
-
-    kubectl get pods
-
-    ```
-
-
-    So whenever you see `${cmd}` in a tutorial or documentation, just replace it with
-    the relevant `kubectl` command that you want to run. And remember, as you continue
-    to use Kubernetes daily as an engineer, you''ll become more familiar with the
-    various commands and how to use them effectively.'
-  multi_line_details: '# Create a new deployment in Kubernetes
-
-    kubectl create deployment my-deployment --image=nginx
-
-
-    # Expose the deployment as a service
-
-    kubectl expose deployment my-deployment --type=NodePort --port=80
-
-
-    # Print out the newly created deployment and service
-
-    kubectl get deployment
-
-    kubectl get service'
-  name: troubleshoot_application_logs
-=======
-    - [Kubernetes Documentation on kubectl](https://kubernetes.io/docs/reference/generated/kubectl/kubectl-commands){:target="_blank"}
-
-    - [Kubernetes Contexts and Configurations page](https://kubernetes.io/docs/concepts/configuration/organize-cluster-access-kubeconfig/){:target="_blank"}
-
-    - [Kubernetes Pods page](https://kubernetes.io/docs/concepts/workloads/pods/pod-overview/){:target="_blank"}
 
     - [Kubernetes Logging page](https://kubernetes.io/docs/concepts/cluster-administration/logging/){:target="_blank"}'
   explanation: '
@@ -176,7 +38,7 @@
 - command: ${cmd}
   doc_links: '
 
-    - [UNIX.com''s tutorial on crontab](https://www.unix.com/man-page/osx/1/crontab/){:target="_blank"}
+    - [AWS CLI Command Reference](https://docs.aws.amazon.com/cli/latest/reference/){:target="_blank"}
 
     - [Wikipedia article on Cron job scheduling](https://en.wikipedia.org/wiki/Cron){:target="_blank"}'
   explanation: '
@@ -198,8 +60,7 @@
     \ \"generic\"\n  --from-literal=key1=value1 \\                     # Setting key\
     \ 'key1' to value 'value1'\n  --from-literal=key2=value2                     \
     \  # Setting key 'key2' to value 'value2'"
-  name: troubleshoot_workload_name_application_logs
->>>>>>> 0be57d61
+  name: troubleshoot_application_logs
 - command: kubectl --context=${CONTEXT} -n ${NAMESPACE} exec $(kubectl --context=${CONTEXT}
     -n ${NAMESPACE} get all -l ${LABELS} -oname | grep -iE "deploy|stateful" | head
     -n 1) --container=${CONTAINER_NAME} -- printenv
@@ -260,30 +121,15 @@
 
     # Print the environment variables in a specific container of the selected pod
 
-    kubectl exec -it ${POD_NAME} -n ${NAMESPACE} --container=${CONTAINER_NAME} --
-    printenv
-
-    ```
-
-
-<<<<<<< HEAD
-    This multi-line command provides detailed explanation and steps to follow for
-    new users of Kubernetes. It sets the context, selects the namespace, retrieves
-    the pod name based on labels, and finally executes the `printenv` command within
-    the selected container.'
-  name: troubleshoot_application_logs
-=======
     kubectl --context=${CONTEXT} -n ${NAMESPACE} exec ${CONTAINER_NAME} --container=${CONTAINER_NAME}
     -- printenv'
-  name: troubleshoot_workload_name_application_logs
->>>>>>> 0be57d61
+  name: troubleshoot_application_logs
 - command: kubectl --context=${CONTEXT} -n ${NAMESPACE} exec $(kubectl --context=${CONTEXT}
     -n ${NAMESPACE} get all -l ${LABELS} -oname | grep -iE "deploy|stateful" | head
     -n 1) --container=${CONTAINER_NAME} -- ps -eo command --no-header | grep -v "ps
     -eo"
   doc_links: '
 
-<<<<<<< HEAD
     - [Kubectl Overview](https://kubernetes.io/docs/reference/kubectl/overview/){:target="_blank"}
 
     - [Kubectl Cheat Sheet](https://kubernetes.io/docs/reference/kubectl/cheatsheet/){:target="_blank"}
@@ -291,66 +137,6 @@
     - [Kubectl Exec Command Documentation](https://kubernetes.io/docs/reference/generated/kubectl/kubectl-commands#exec){:target="_blank"}
 
     - [Kubectl Get Command Documentation](https://kubernetes.io/docs/reference/generated/kubectl/kubectl-commands#get){:target="_blank"}
-
-    - [Kubectl Grep Documentation](https://www.gnu.org/software/grep/manual/grep.html){:target="_blank"}'
-  explanation: 'This command is used to run a specific command inside a container
-    in a Kubernetes cluster. Let me break it down for you:
-
-
-    - `kubectl`: This is the command line tool for interacting with Kubernetes clusters.
-
-
-    - `--context=${CONTEXT}`: This specifies the context of the Kubernetes cluster
-    you want to run the command on. The context contains information about the cluster,
-    user, and namespace.
-
-
-    - `-n ${NAMESPACE}`: This specifies the namespace within the Kubernetes cluster
-    where the command will be executed.
-
-
-    - `exec`: This tells Kubernetes to execute a command in a container.
-
-
-    - `$(kubectl --context=${CONTEXT} -n ${NAMESPACE} get all -l ${LABELS} -oname
-    | grep -iE "deploy|stateful" | head -n 1)`: This part of the command uses the
-    `kubectl get all` command to list all resources with specific labels and selects
-    the first deployment or stateful set that matches those labels.
-
-
-    - `--container=${CONTAINER_NAME}`: This specifies the container within the selected
-    deployment or stateful set where the command will be executed.
-
-
-    - `-- ps -eo command --no-header | grep -v "ps -eo"`: The final part of the command
-    runs the `ps` command in the specified container, extracts the command being run
-    by each process, and removes any lines containing the `ps -eo` command itself.
-
-
-    In summary, this command allows you to find and inspect the command being run
-    by a specific container within a Kubernetes deployment or stateful set. As an
-    engineer working with Kubernetes, you will likely use this type of command frequently
-    to troubleshoot and debug issues in your containers.'
-  multi_line_details: "```bash\n# Set the context for the kubectl command to be executed\
-    \ in a specific Kubernetes cluster\nkubectl --context=${CONTEXT}\n\n# Set the\
-    \ namespace in which the executed command will take place\n-n ${NAMESPACE}\n\n\
-    # Get the list of all resources with specific labels and output their names\n\
-    get all -l ${LABELS} -oname\n\n# Filter the list of resources to only include\
-    \ deployments and stateful sets, then select the first one\n| grep -iE \"deploy|stateful\"\
-    \ | head -n 1\n\n# Execute a command in a specific container within the selected\
-    \ resource\nkubectl --context=${CONTEXT} -n ${NAMESPACE} exec $(...) \n\n# Specify\
-    \ the container name where the command should be executed\n--container=${CONTAINER_NAME}\n\
-    \n# Execute the 'ps' command with specific output format and filter out the header\
-    \ line\n-- ps -eo command --no-header | grep -v \"ps -eo\"\n```"
-  name: troubleshoot_application_logs
-=======
-    - [Kubernetes context](https://kubernetes.io/docs/concepts/configuration/organize-cluster-access-kubeconfig/){:target="_blank"}
-
-    - [Namespace in Kubernetes](https://kubernetes.io/docs/concepts/overview/working-with-objects/namespaces/){:target="_blank"}
-
-    - [Labels in Kubernetes](https://kubernetes.io/docs/concepts/overview/working-with-objects/labels/){:target="_blank"}
-
-    - [kubectl exec command](https://kubernetes.io/docs/reference/generated/kubectl/kubectl-commands#exec){:target="_blank"}
 
     - [ps command](https://linuxize.com/post/linux-ps-command/){:target="_blank"}'
   explanation: '
@@ -377,5 +163,4 @@
     \ 1) \n\n# Executes the container to retrieve the process status command output\n\
     kubectl --context=${CONTEXT} -n ${NAMESPACE} exec ${FIRST_POD_NAME} --container=${CONTAINER_NAME}\
     \ -- ps -eo command --no-header | grep -v \"ps -eo\""
-  name: troubleshoot_workload_name_application_logs
->>>>>>> 0be57d61
+  name: troubleshoot_application_logs