--- conflicted
+++ resolved
@@ -129,11 +129,7 @@
     ...    rsp=${desired_replicas}
     ...    extract_path_to_var__desired_replicas=@
     ...    desired_replicas__raise_issue_if_neq=${available_replicas.stdout}
-<<<<<<< HEAD
     ...    set_issue_details=Desired and ready pods does not match. Check deployment events, deployment configuration, persistent volumes, or applicable fluxcd or argo gitops configurations or status. Check node events, or if the cluster is undergoing a scaling event or upgrade. Check cloud provider service availability for any known outages. 
-=======
-    ...    set_issue_details=Fewer than expected replicas desired - check manifests
->>>>>>> 7260f88b
     ${desired_replicas}=    Convert To Number    ${desired_replicas.stdout}
     ${available_replicas}=    Convert To Number    ${available_replicas.stdout}
     RW.Core.Add Pre To Report    Deployment State:\n${deployment}
